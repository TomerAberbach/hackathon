# Maps URLs to controller actions
Rails.application.routes.draw do
  root to: redirect('/dashboard')
<<<<<<< HEAD
=======
  # Dashboard devise routes
  scope :dashboard do
    devise_for :users, path: 'users', skip: :registrations
    as :user do
      get 'users/edit', to: 'devise/registrations#edit', as: 'edit_user_registration'
      put 'users', to: 'devise/registrations#update', as: 'user_registration'
    end
  end
>>>>>>> 6217c3b1

  # Dashboard routes
  namespace :dashboard do
    # Root dashboard route to sign in
    root to: redirect('/dashboard/admins/sign_in')

    # Resources
    resource :metadata, only: %i[show edit update]
    resources :sections
    resources :admins
  end

  # Dashboard devise routes
  scope :dashboard do
    devise_for :admins, path: 'admin'
  end

  devise_for :hackers, path: 'hackers'
end<|MERGE_RESOLUTION|>--- conflicted
+++ resolved
@@ -1,17 +1,14 @@
 # Maps URLs to controller actions
 Rails.application.routes.draw do
   root to: redirect('/dashboard')
-<<<<<<< HEAD
-=======
   # Dashboard devise routes
   scope :dashboard do
-    devise_for :users, path: 'users', skip: :registrations
-    as :user do
-      get 'users/edit', to: 'devise/registrations#edit', as: 'edit_user_registration'
-      put 'users', to: 'devise/registrations#update', as: 'user_registration'
+    devise_for :admins, path: 'admin', skip: :registrations
+    as :admin do
+      get 'admin/edit', to: 'devise/registrations#edit', as: 'edit_admin_registration'
+      put 'admin', to: 'devise/registrations#update', as: 'admin_registration'
     end
   end
->>>>>>> 6217c3b1
 
   # Dashboard routes
   namespace :dashboard do
@@ -24,10 +21,5 @@
     resources :admins
   end
 
-  # Dashboard devise routes
-  scope :dashboard do
-    devise_for :admins, path: 'admin'
-  end
-
   devise_for :hackers, path: 'hackers'
 end